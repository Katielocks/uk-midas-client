import setuptools
from pathlib import Path

this_directory = Path(__file__).parent
long_description = (this_directory / "README.md").read_text(encoding="utf-8")

setuptools.setup(
<<<<<<< HEAD
    name="uk_midas_client",                    
    version="0.2.0",                 
=======
    name="midas_client",                    
    version="0.1.0",                 
>>>>>>> 20133790
    author="Katherine Whitelock",
    author_email="ktwhitelock@outlook.com.com",
    description="A Python client for UK Met Office MIDAS via CEDA Archives",
    long_description=long_description,
    long_description_content_type="text/markdown",
    url="https://github.com/katielocks/uk_midas_client",
    packages=setuptools.find_packages(),
    include_package_data=True,
    python_requires=">=3.6",                   
    install_requires=[
        "numpy>=1.21",   
        "pandas>=1.3",            
        "scikit-learn>=1.0",               
        "requests>=2.26",                      
    ],
    classifiers=[
        "Programming Language :: Python :: 3",
        "License :: OSI Approved :: MIT License",  
        "Operating System :: OS Independent",
    ],
)<|MERGE_RESOLUTION|>--- conflicted
+++ resolved
@@ -5,13 +5,10 @@
 long_description = (this_directory / "README.md").read_text(encoding="utf-8")
 
 setuptools.setup(
-<<<<<<< HEAD
     name="uk_midas_client",                    
     version="0.2.0",                 
-=======
     name="midas_client",                    
     version="0.1.0",                 
->>>>>>> 20133790
     author="Katherine Whitelock",
     author_email="ktwhitelock@outlook.com.com",
     description="A Python client for UK Met Office MIDAS via CEDA Archives",
